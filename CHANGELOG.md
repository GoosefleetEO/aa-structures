--- conflicted
+++ resolved
@@ -29,11 +29,7 @@
 
 We have extended the SDE models and therefore need you to do a one-time update of the  local SDE data. This update must be performed AFTER the new migrations have completed and AA has been restarted.
 
-<<<<<<< HEAD
-You can start the SDE data update with the following command (assuming the name of your AA project is "myauth"):
-=======
 You can start the SDE data update with the following command (assuming the name of your AA project is "myauth"). Please make sure to run this command from the folder where `manage.py` is located in.
->>>>>>> f3a4b47a
 
 ```bash
 celery -A myauth call structures.tasks.run_sde_update
